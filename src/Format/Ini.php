<?php
/**
 * Part of the Joomla Framework Registry Package
 *
 * @copyright  Copyright (C) 2005 - 2016 Open Source Matters, Inc. All rights reserved.
 * @license    GNU General Public License version 2 or later; see LICENSE
 */

namespace Joomla\Registry\Format;

use Joomla\Registry\FormatInterface;
use Joomla\Utilities\ArrayHelper;

/**
 * INI format handler for Registry.
 *
 * @since  1.0
 */
class Ini implements FormatInterface
{
	/**
	 * Default options array
	 *
	 * @var    array
	 * @since  1.3.0
	 */
	protected static $options = [
		'supportArrayValues' => false,
		'parseBooleanWords'  => false,
		'processSections'    => false,
	];

	/**
	 * A cache used by stringToObject.
	 *
	 * @var    array
	 * @since  1.0
	 */
	protected static $cache = [];

	/**
	 * Converts an object into an INI formatted string
	 * - Unfortunately, there is no way to have ini values nested further than two
	 * levels deep.  Therefore we will only go through the first two levels of
	 * the object.
	 *
	 * @param   object  $object   Data source object.
	 * @param   array   $options  Options used by the formatter.
	 *
	 * @return  string  INI formatted string.
	 *
	 * @since   1.0
	 */
	public function objectToString($object, array $options = [])
	{
<<<<<<< HEAD
		$options = array_merge(static::$options, $options);

		$local  = [];
		$global = [];
=======
		$options            = array_merge(self::$options, $options);
		$supportArrayValues = $options['supportArrayValues'];

		$local  = array();
		$global = array();
>>>>>>> 0406266c

		$variables = get_object_vars($object);

		$last = count($variables);

		// Assume that the first element is in section
		$in_section = true;

		// Iterate over the object to set the properties.
		foreach ($variables as $key => $value)
		{
			// If the value is an object then we need to put it in a local section.
			if (is_object($value))
			{
				// Add an empty line if previous string wasn't in a section
				if (!$in_section)
				{
					$local[] = '';
				}

				// Add the section line.
				$local[] = '[' . $key . ']';

				// Add the properties for this section.
				foreach (get_object_vars($value) as $k => $v)
				{
					if (is_array($v) && $supportArrayValues)
					{
						$assoc = ArrayHelper::isAssociative($v);

						foreach ($v as $array_key => $item)
						{
							$array_key = $assoc ? $array_key : '';
							$local[]   = $k . '[' . $array_key . ']=' . $this->getValueAsIni($item);
						}
					}
					else
					{
						$local[] = $k . '=' . $this->getValueAsIni($v);
					}
				}

				// Add empty line after section if it is not the last one
				if (0 !== --$last)
				{
					$local[] = '';
				}
			}
			elseif (is_array($value) && $supportArrayValues)
			{
				$assoc = ArrayHelper::isAssociative($value);

				foreach ($value as $array_key => $item)
				{
					$array_key = $assoc ? $array_key : '';
					$global[]  = $key . '[' . $array_key . ']=' . $this->getValueAsIni($item);
				}
			}
			else
			{
				// Not in a section so add the property to the global array.
				$global[]   = $key . '=' . $this->getValueAsIni($value);
				$in_section = false;
			}
		}

		return implode("\n", array_merge($global, $local));
	}

	/**
	 * Parse an INI formatted string and convert it into an object.
	 *
	 * @param   string  $data     INI formatted string to convert.
	 * @param   array   $options  An array of options used by the formatter, or a boolean setting to process sections.
	 *
	 * @return  object   Data object.
	 *
	 * @since   1.0
	 */
	public function stringToObject($data, array $options = [])
	{
		$options = array_merge(static::$options, $options);

		// Check the memory cache for already processed strings.
		$hash = md5($data . ':' . (int) $options['processSections']);

		if (isset(static::$cache[$hash]))
		{
			return static::$cache[$hash];
		}

		// If no lines present just return the object.
		if (empty($data))
		{
			return new \stdClass;
		}

<<<<<<< HEAD
		$obj = new \stdClass;
=======
		$obj     = new stdClass;
>>>>>>> 0406266c
		$section = false;
		$array   = false;
		$lines   = explode("\n", $data);

		// Process the lines.
		foreach ($lines as $line)
		{
			// Trim any unnecessary whitespace.
			$line = trim($line);

			// Ignore empty lines and comments.
			if (empty($line) || ($line[0] === ';'))
			{
				continue;
			}

			if ($options['processSections'])
			{
				$length = strlen($line);

				// If we are processing sections and the line is a section add the object and continue.
				if ($line[0] === '[' && ($line[$length - 1] === ']'))
				{
<<<<<<< HEAD
					$section = substr($line, 1, $length - 2);
					$obj->$section = new \stdClass;
=======
					$section       = substr($line, 1, $length - 2);
					$obj->$section = new stdClass;
>>>>>>> 0406266c
					continue;
				}
			}
			elseif ($line[0] === '[')
			{
				continue;
			}

			// Check that an equal sign exists and is not the first character of the line.
			if (!strpos($line, '='))
			{
				// Maybe throw exception?
				continue;
			}

			// Get the key and value for the line.
			list ($key, $value) = explode('=', $line, 2);

			// If we have an array item
			if (substr($key, -1) === ']' && ($open_brace = strpos($key, '[', 1)) !== false)
			{
				if ($options['supportArrayValues'])
				{
					$array     = true;
					$array_key = substr($key, $open_brace + 1, -1);

					// If we have a multi-dimensional array or malformed key
					if (strpos($array_key, '[') !== false || strpos($array_key, ']') !== false)
					{
						// Maybe throw exception?
						continue;
					}

					$key = substr($key, 0, $open_brace);
				}
				else
				{
					continue;
				}
			}

			// Validate the key.
			if (preg_match('/[^A-Z0-9_]/i', $key))
			{
				// Maybe throw exception?
				continue;
			}

			// If the value is quoted then we assume it is a string.
			$length = strlen($value);

			if ($length && ($value[0] === '"') && ($value[$length - 1] === '"'))
			{
				// Strip the quotes and Convert the new line characters.
				$value = stripcslashes(substr($value, 1, $length - 2));
				$value = str_replace('\n', "\n", $value);
			}
			else
			{
				// If the value is not quoted, we assume it is not a string.

				// If the value is 'false' assume boolean false.
				if ($value === 'false')
				{
					$value = false;
				}
				elseif ($value === 'true')
					// If the value is 'true' assume boolean true.
				{
					$value = true;
				}
<<<<<<< HEAD
				elseif ($options['parseBooleanWords'] && in_array(strtolower($value), ['yes', 'no']))
				// If the value is 'yes' or 'no' and option is enabled assume appropriate boolean
=======
				elseif ($options['parseBooleanWords'] && in_array(strtolower($value), array('yes', 'no'), true))
					// If the value is 'yes' or 'no' and option is enabled assume appropriate boolean
>>>>>>> 0406266c
				{
					$value = (strtolower($value) === 'yes');
				}
				elseif (is_numeric($value))
					// If the value is numeric than it is either a float or int.
				{
					// If there is a period then we assume a float.
					if (strpos($value, '.') !== false)
					{
						$value = (float) $value;
					}
					else
					{
						$value = (int) $value;
					}
				}
			}

			// If a section is set add the key/value to the section, otherwise top level.
			if ($section)
			{
				if ($array)
				{
					if (!isset($obj->$section->$key))
					{
						$obj->$section->$key = [];
					}

					if (!empty($array_key))
					{
						$obj->$section->{$key}[$array_key] = $value;
					}
					else
					{
						$obj->$section->{$key}[] = $value;
					}
				}
				else
				{
					$obj->$section->$key = $value;
				}
			}
			else
			{
				if ($array)
				{
					if (!isset($obj->$key))
					{
						$obj->$key = [];
					}

					if (!empty($array_key))
					{
						$obj->{$key}[$array_key] = $value;
					}
					else
					{
						$obj->{$key}[] = $value;
					}
				}
				else
				{
					$obj->$key = $value;
				}
			}

			$array = false;
		}

		// Cache the string to save cpu cycles -- thus the world :)
		static::$cache[$hash] = clone $obj;

		return $obj;
	}

	/**
	 * Method to get a value in an INI format.
	 *
	 * @param   mixed  $value  The value to convert to INI format.
	 *
	 * @return  string  The value in INI format.
	 *
	 * @since   1.0
	 */
	protected function getValueAsIni($value)
	{
		$string = '';

		switch (gettype($value))
		{
			case 'integer':
			case 'double':
				$string = $value;
				break;

			case 'boolean':
				$string = $value ? 'true' : 'false';
				break;

			case 'string':
				// Sanitize any CRLF characters..
				$string = '"' . str_replace(array("\r\n", "\n"), '\\n', $value) . '"';
				break;
		}

		return $string;
	}
}<|MERGE_RESOLUTION|>--- conflicted
+++ resolved
@@ -53,18 +53,11 @@
 	 */
 	public function objectToString($object, array $options = [])
 	{
-<<<<<<< HEAD
-		$options = array_merge(static::$options, $options);
+		$options            = array_merge(static::$options, $options);
+		$supportArrayValues = $options['supportArrayValues'];
 
 		$local  = [];
 		$global = [];
-=======
-		$options            = array_merge(self::$options, $options);
-		$supportArrayValues = $options['supportArrayValues'];
-
-		$local  = array();
-		$global = array();
->>>>>>> 0406266c
 
 		$variables = get_object_vars($object);
 
@@ -162,11 +155,7 @@
 			return new \stdClass;
 		}
 
-<<<<<<< HEAD
-		$obj = new \stdClass;
-=======
-		$obj     = new stdClass;
->>>>>>> 0406266c
+		$obj     = new \stdClass;
 		$section = false;
 		$array   = false;
 		$lines   = explode("\n", $data);
@@ -190,13 +179,8 @@
 				// If we are processing sections and the line is a section add the object and continue.
 				if ($line[0] === '[' && ($line[$length - 1] === ']'))
 				{
-<<<<<<< HEAD
-					$section = substr($line, 1, $length - 2);
+					$section       = substr($line, 1, $length - 2);
 					$obj->$section = new \stdClass;
-=======
-					$section       = substr($line, 1, $length - 2);
-					$obj->$section = new stdClass;
->>>>>>> 0406266c
 					continue;
 				}
 			}
@@ -268,18 +252,13 @@
 				{
 					$value = true;
 				}
-<<<<<<< HEAD
-				elseif ($options['parseBooleanWords'] && in_array(strtolower($value), ['yes', 'no']))
+				elseif ($options['parseBooleanWords'] && in_array(strtolower($value), ['yes', 'no'], true))
 				// If the value is 'yes' or 'no' and option is enabled assume appropriate boolean
-=======
-				elseif ($options['parseBooleanWords'] && in_array(strtolower($value), array('yes', 'no'), true))
-					// If the value is 'yes' or 'no' and option is enabled assume appropriate boolean
->>>>>>> 0406266c
 				{
 					$value = (strtolower($value) === 'yes');
 				}
 				elseif (is_numeric($value))
-					// If the value is numeric than it is either a float or int.
+				// If the value is numeric than it is either a float or int.
 				{
 					// If there is a period then we assume a float.
 					if (strpos($value, '.') !== false)
