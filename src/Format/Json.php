--- conflicted
+++ resolved
@@ -8,13 +8,8 @@
 
 namespace Joomla\Registry\Format;
 
-<<<<<<< HEAD
 use Joomla\Registry\Factory;
 use Joomla\Registry\FormatInterface;
-use Joomla\String\StringHelper;
-=======
-use Joomla\Registry\AbstractRegistryFormat;
->>>>>>> bd3592c6
 
 /**
  * JSON format handler for Registry.
@@ -67,12 +62,7 @@
 
 		if ((substr($data, 0, 1) != '{') && (substr($data, -1, 1) != '}'))
 		{
-<<<<<<< HEAD
-			$ini = Factory::getFormat('Ini');
-			$obj = $ini->stringToObject($data, $options);
-=======
-			return AbstractRegistryFormat::getInstance('Ini')->stringToObject($data, $options);
->>>>>>> bd3592c6
+			return Factory::getFormat('Ini')->stringToObject($data, $options);
 		}
 
 		$decoded = json_decode($data);
