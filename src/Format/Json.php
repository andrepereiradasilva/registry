--- conflicted
+++ resolved
@@ -30,24 +30,10 @@
 	 */
 	public function objectToString($object, array $options = [])
 	{
-<<<<<<< HEAD
-		$bitmask = isset($options['bitmask']) ? $options['bitmask'] : 0;
+		$bitMask = isset($options['bitmask']) ? $options['bitmask'] : 0;
 		$depth = isset($options['depth']) ? $options['depth'] : 512;
 
-		return json_encode($object, $bitmask, $depth);
-=======
-		$bitMask = isset($options['bitmask']) ? $options['bitmask'] : 0;
-
-		// The depth parameter is only present as of PHP 5.5
-		if (version_compare(PHP_VERSION, '5.5', '>='))
-		{
-			$depth = isset($options['depth']) ? $options['depth'] : 512;
-
-			return json_encode($object, $bitMask, $depth);
-		}
-
-		return json_encode($object, $bitMask);
->>>>>>> 0406266c
+		return json_encode($object, $bitMask, $depth);
 	}
 
 	/**
