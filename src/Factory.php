--- conflicted
+++ resolved
@@ -16,18 +16,6 @@
 class Factory
 {
 	/**
-<<<<<<< HEAD
-=======
-	 * Format instances container - for backward compatibility with AbstractRegistryFormat::getInstance().
-	 *
-	 * @var    FormatInterface[]
-	 * @since  1.5.0
-	 * @deprecated  2.0  Object caching will no longer be supported
-	 */
-	protected static $formatInstances = array();
-
-	/**
->>>>>>> 1ac0b78c
 	 * Returns a AbstractRegistryFormat object, only creating it if it doesn't already exist.
 	 *
 	 * @param   string  $type     The format to load
