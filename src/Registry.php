--- conflicted
+++ resolved
@@ -34,18 +34,6 @@
 	protected $initialized = false;
 
 	/**
-<<<<<<< HEAD
-=======
-	 * Registry instances container.
-	 *
-	 * @var    Registry[]
-	 * @since  1.0
-	 * @deprecated  1.5.0  Object caching will no longer be supported
-	 */
-	protected static $instances = array();
-
-	/**
->>>>>>> 737cc05e
 	 * Path separator
 	 *
 	 * @var    string
