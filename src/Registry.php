--- conflicted
+++ resolved
@@ -165,25 +165,10 @@
 		{
 			if (is_array($node) && isset($node[$n]))
 			{
-<<<<<<< HEAD
-				if (is_object($node) && isset($node->{$nodes[$i]}))
-				{
-					$node = $node->{$nodes[$i]};
-				}
-				elseif (is_array($node) && isset($node[$nodes[$i]]))
-				{
-					$node = $node[$nodes[$i]];
-				}
-				else
-				{
-					break;
-				}
-=======
 				$node = $node[$n];
 				$found = true;
 				continue;
 			}
->>>>>>> d46a5e8a
 
 			if (!isset($node->$n))
 			{
@@ -510,32 +495,19 @@
 		{
 			if (is_object($node))
 			{
-				if (!isset($node->$nodes[$i]) && ($i != $n))
+				if (!isset($node->{$nodes[$i]}) && ($i != $n))
 				{
-<<<<<<< HEAD
-					if (!isset($node->{$nodes[$i]}) && ($i != $n))
-					{
-						$node->{$nodes[$i]} = new \stdClass;
-					}
-
-					// Pass the child as pointer in case it is an array
-					$node = &$node->{$nodes[$i]};
-=======
-					$node->$nodes[$i] = new \stdClass;
->>>>>>> d46a5e8a
+					$node->{$nodes[$i]} = new \stdClass;
 				}
 
 				// Pass the child as pointer in case it is an object
-				$node = &$node->$nodes[$i];
+				$node = &$node->{$nodes[$i]};
 
 				continue;
 			}
 
 			if (is_array($node))
 			{
-<<<<<<< HEAD
-				$result = $node->{$nodes[$i]} = $value;
-=======
 				if (!isset($node[$nodes[$i]]) && ($i != $n))
 				{
 					$node[$nodes[$i]] = new \stdClass;
@@ -543,7 +515,6 @@
 
 				// Pass the child as pointer in case it is an array
 				$node = &$node[$nodes[$i]];
->>>>>>> d46a5e8a
 			}
 		}
 
@@ -551,7 +522,7 @@
 		switch (true)
 		{
 			case (is_object($node)):
-				$result = $node->$nodes[$i] = $value;
+				$result = $node->{$nodes[$i]} = $value;
 				break;
 
 			case (is_array($node)):
