--- conflicted
+++ resolved
@@ -20,15 +20,12 @@
     - php: 5.6
       env: RUN_PHPCS="yes" SYMFONY_VERSION="3.0.*"
     - php: 7.0
-<<<<<<< HEAD
     - php: 7.0
       env: SYMFONY_VERSION="3.1.*"
     - php: 7.0
       env: SYMFONY_VERSION="3.2.*@dev"
-=======
     - php: 7.1
     - php: hhvm
->>>>>>> 34126290
   allow_failures:
     - php: 7.1
     - php: hhvm
