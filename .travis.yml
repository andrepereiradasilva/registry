--- conflicted
+++ resolved
@@ -10,16 +10,9 @@
 
 matrix:
   include:
-<<<<<<< HEAD
-=======
-    - php: 5.3
-    - php: 5.3
-      env: COMPOSER_FLAGS="--prefer-stable --prefer-lowest"
-    - php: 5.4
->>>>>>> 4d90f7ce
     - php: 5.5
     - php: 5.5
-      env: COMPOSER_FLAGS="--prefer-lowest"
+      env: COMPOSER_FLAGS="--prefer-stable --prefer-lowest"
     - php: 5.6
     - php: 5.6
       env: SYMFONY_VERSION="2.7.*"
@@ -29,13 +22,10 @@
     - php: 7.0
       env: SYMFONY_VERSION="3.2.*"
     - php: 7.0
-<<<<<<< HEAD
       env: SYMFONY_VERSION="3.3.*@dev"
-=======
     - php: 7.0
       # This empty flag removes the prefer-stable switch to cause dev dependencies to be installed
       env: COMPOSER_FLAGS=""
->>>>>>> 4d90f7ce
     - php: 7.1
     - php: nightly
     - php: hhvm
