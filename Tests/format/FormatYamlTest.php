<?php
/**
 * @copyright  Copyright (C) 2005 - 2015 Open Source Matters, Inc. All rights reserved.
 * @license    GNU General Public License version 2 or later; see LICENSE
 */

namespace Joomla\Registry\Tests\Format;

<<<<<<< HEAD
use Joomla\Registry\Factory;
=======
use Joomla\Registry\Format\Yaml;
>>>>>>> 5ec427b6

/**
 * Test class for \Joomla\Registry\Format\Yaml.
 */
class YamlTest extends \PHPUnit_Framework_TestCase
{
	/**
	 * Object being tested
	 *
	 * @var  Yaml
	 */
	private $fixture;

	/**
	 * Sets up the fixture, for example, open a network connection.
	 * This method is called before a test is executed.
	 *
	 * @return  void
	 */
	public function setUp()
	{
<<<<<<< HEAD
		$this->fixture = Factory::getFormat('Yaml');
=======
		$this->fixture = new Yaml;
>>>>>>> 5ec427b6
	}

	/**
	 * @testdox  The formatter is instantiated correctly
	 *
	 * @covers   Joomla\Registry\Format\Yaml::__construct
	 */
	public function testConstruct()
	{
		$this->assertAttributeInstanceOf('Symfony\Component\Yaml\Parser', 'parser', $this->fixture);
		$this->assertAttributeInstanceOf('Symfony\Component\Yaml\Dumper', 'dumper', $this->fixture);
	}

	/**
	 * @testdox  A data object is converted to a string
	 *
	 * @covers   Joomla\Registry\Format\Yaml::objectToString
	 */
	public function testADataObjectIsConvertedToAString()
	{
		$object = (object) array(
			'foo' => 'bar',
			'quoted' => '"stringwithquotes"',
			'booleantrue' => true,
			'booleanfalse' => false,
			'numericint' => 42,
			'numericfloat' => 3.1415,
			'section' => (object) array('key' => 'value'),
			'array' => (object) array('nestedarray' => (object) array('test1' => 'value1'))
		);

		$yaml = 'foo: bar
quoted: \'"stringwithquotes"\'
booleantrue: true
booleanfalse: false
numericint: 42
numericfloat: 3.1415
section:
    key: value
array:
    nestedarray: { test1: value1 }
';

		$this->assertEquals(
			str_replace(array("\n", "\r"), '', trim($this->fixture->objectToString($object))),
			str_replace(array("\n", "\r"), '', trim($yaml))
		);
	}

	/**
	 * @testdox  An array is converted to a string
	 *
	 * @covers   Joomla\Registry\Format\Yaml::objectToString
	 */
	public function testAnArrayIsConvertedToAString()
	{
		$object = array(
			'foo' => 'bar',
			'quoted' => '"stringwithquotes"',
			'booleantrue' => true,
			'booleanfalse' => false,
			'numericint' => 42,
			'numericfloat' => 3.1415,
			'section' => array('key' => 'value'),
			'array' => array('nestedarray' => array('test1' => 'value1'))
		);

		$yaml = 'foo: bar
quoted: \'"stringwithquotes"\'
booleantrue: true
booleanfalse: false
numericint: 42
numericfloat: 3.1415
section:
    key: value
array:
    nestedarray: { test1: value1 }
';

		$this->assertEquals(
			str_replace(array("\n", "\r"), '', trim($this->fixture->objectToString($object))),
			str_replace(array("\n", "\r"), '', trim($yaml))
		);
	}

	/**
	 * @testdox  A string is converted to a data object
	 *
	 * @covers   Joomla\Registry\Format\Yaml::stringToObject
	 */
	public function testAStringIsConvertedToADataObject()
	{
		$object = (object) array(
			'foo' => 'bar',
			'quoted' => '"stringwithquotes"',
			'booleantrue' => true,
			'booleanfalse' => false,
			'numericint' => 42,
			'numericfloat' => 3.1415,
			'section' => (object) array('key' => 'value'),
			'array' => (object) array('nestedarray' => (object) array('test1' => 'value1'))
		);

		$yaml = 'foo: bar
quoted: \'"stringwithquotes"\'
booleantrue: true
booleanfalse: false
numericint: 42
numericfloat: 3.1415
section:
    key: value
array:
    nestedarray: { test1: value1 }
';
		$this->assertEquals($object, $this->fixture->stringToObject($yaml));
	}

	/**
	 * @testdox  Validate data equality in converted objects
	 *
	 * @covers   Joomla\Registry\Format\Yaml::objectToString
	 * @covers   Joomla\Registry\Format\Yaml::stringToObject
	 */
	public function testDataEqualityInConvertedObjects()
	{
		$input = "foo: bar\nquoted: '\"stringwithquotes\"'\nbooleantrue: true\nbooleanfalse: false\nnumericint: 42\nnumericfloat: 3.1415\n" .
				"section:\n    key: value\narray:\n    nestedarray: { test1: value1 }\n";

		$object = $this->fixture->stringToObject($input);
		$output = $this->fixture->objectToString($object);

		$this->assertEquals($input, $output, 'Input and output data must be equal.');
	}
}<|MERGE_RESOLUTION|>--- conflicted
+++ resolved
@@ -6,11 +6,7 @@
 
 namespace Joomla\Registry\Tests\Format;
 
-<<<<<<< HEAD
-use Joomla\Registry\Factory;
-=======
 use Joomla\Registry\Format\Yaml;
->>>>>>> 5ec427b6
 
 /**
  * Test class for \Joomla\Registry\Format\Yaml.
@@ -32,11 +28,7 @@
 	 */
 	public function setUp()
 	{
-<<<<<<< HEAD
-		$this->fixture = Factory::getFormat('Yaml');
-=======
 		$this->fixture = new Yaml;
->>>>>>> 5ec427b6
 	}
 
 	/**
